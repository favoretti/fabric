"""

Functions to be used in fabfiles and other non-core code, such as run()/sudo().
"""

from __future__ import with_statement

import os
import os.path
import posixpath
import re
import subprocess
import sys
import time
from glob import glob
from contextlib import closing, contextmanager

from fabric.context_managers import (settings, char_buffered, hide,
    quiet as quiet_manager, warn_only as warn_only_manager)
from fabric.io import output_loop, input_loop
from fabric.network import needs_host, ssh, ssh_config
from fabric.sftp import SFTP
from fabric.state import env, connections, output, win32, default_channel
from fabric.thread_handling import ThreadHandler
from fabric.utils import (
    abort,
    error,
    handle_prompt_abort,
    indent,
    _pty_size,
    warn,
)


def _shell_escape(string):
    """
    Escape double quotes, backticks and dollar signs in given ``string``.

    For example::

        >>> _shell_escape('abc$')
        'abc\\\\$'
        >>> _shell_escape('"')
        '\\\\"'
    """
    for char in ('"', '$', '`'):
        string = string.replace(char, '\%s' % char)
    return string


class _AttributeString(str):
    """
    Simple string subclass to allow arbitrary attribute access.
    """
    @property
    def stdout(self):
        return str(self)


class _AttributeList(list):
    """
    Like _AttributeString, but for lists.
    """
    pass


# Can't wait till Python versions supporting 'def func(*args, foo=bar)' become
# widespread :(
def require(*keys, **kwargs):
    """
    Check for given keys in the shared environment dict and abort if not found.

    Positional arguments should be strings signifying what env vars should be
    checked for. If any of the given arguments do not exist, Fabric will abort
    execution and print the names of the missing keys.

    The optional keyword argument ``used_for`` may be a string, which will be
    printed in the error output to inform users why this requirement is in
    place. ``used_for`` is printed as part of a string similar to::

        "Th(is|ese) variable(s) (are|is) used for %s"

    so format it appropriately.

    The optional keyword argument ``provided_by`` may be a list of functions or
    function names or a single function or function name which the user should
    be able to execute in order to set the key or keys; it will be included in
    the error output if requirements are not met.

    Note: it is assumed that the keyword arguments apply to all given keys as a
    group. If you feel the need to specify more than one ``used_for``, for
    example, you should break your logic into multiple calls to ``require()``.

    .. versionchanged:: 1.1
        Allow iterable ``provided_by`` values instead of just single values.
    """
    # If all keys exist and are non-empty, we're good, so keep going.
    missing_keys = filter(lambda x: x not in env or (x in env and
        isinstance(env[x], (dict, list, tuple, set)) and not env[x]), keys)
    if not missing_keys:
        return
    # Pluralization
    if len(missing_keys) > 1:
        variable = "variables were"
        used = "These variables are"
    else:
        variable = "variable was"
        used = "This variable is"
    # Regardless of kwargs, print what was missing. (Be graceful if used outside
    # of a command.)
    if 'command' in env:
        prefix = "The command '%s' failed because the " % env.command
    else:
        prefix = "The "
    msg = "%sfollowing required environment %s not defined:\n%s" % (
        prefix, variable, indent(missing_keys)
    )
    # Print used_for if given
    if 'used_for' in kwargs:
        msg += "\n\n%s used for %s" % (used, kwargs['used_for'])
    # And print provided_by if given
    if 'provided_by' in kwargs:
        funcs = kwargs['provided_by']
        # non-iterable is given, treat it as a list of this single item
        if not hasattr(funcs, '__iter__'):
            funcs = [funcs]
        if len(funcs) > 1:
            command = "one of the following commands"
        else:
            command = "the following command"
        to_s = lambda obj: getattr(obj, '__name__', str(obj))
        provided_by = [to_s(obj) for obj in funcs]
        msg += "\n\nTry running %s prior to this one, to fix the problem:\n%s"\
            % (command, indent(provided_by))
    abort(msg)


def prompt(text, key=None, default='', validate=None):
    """
    Prompt user with ``text`` and return the input (like ``raw_input``).

    A single space character will be appended for convenience, but nothing
    else. Thus, you may want to end your prompt text with a question mark or a
    colon, e.g. ``prompt("What hostname?")``.

    If ``key`` is given, the user's input will be stored as ``env.<key>`` in
    addition to being returned by `prompt`. If the key already existed in
    ``env``, its value will be overwritten and a warning printed to the user.

    If ``default`` is given, it is displayed in square brackets and used if the
    user enters nothing (i.e. presses Enter without entering any text).
    ``default`` defaults to the empty string. If non-empty, a space will be
    appended, so that a call such as ``prompt("What hostname?",
    default="foo")`` would result in a prompt of ``What hostname? [foo]`` (with
    a trailing space after the ``[foo]``.)

    The optional keyword argument ``validate`` may be a callable or a string:

    * If a callable, it is called with the user's input, and should return the
      value to be stored on success. On failure, it should raise an exception
      with an exception message, which will be printed to the user.
    * If a string, the value passed to ``validate`` is used as a regular
      expression. It is thus recommended to use raw strings in this case. Note
      that the regular expression, if it is not fully matching (bounded by
      ``^`` and ``$``) it will be made so. In other words, the input must fully
      match the regex.

    Either way, `prompt` will re-prompt until validation passes (or the user
    hits ``Ctrl-C``).

    .. note::
        `~fabric.operations.prompt` honors :ref:`env.abort_on_prompts
        <abort-on-prompts>` and will call `~fabric.utils.abort` instead of
        prompting if that flag is set to ``True``. If you want to block on user
        input regardless, try wrapping with
        `~fabric.context_managers.settings`.

    Examples::

        # Simplest form:
        environment = prompt('Please specify target environment: ')

        # With default, and storing as env.dish:
        prompt('Specify favorite dish: ', 'dish', default='spam & eggs')

        # With validation, i.e. requiring integer input:
        prompt('Please specify process nice level: ', key='nice', validate=int)

        # With validation against a regular expression:
        release = prompt('Please supply a release name',
                validate=r'^\w+-\d+(\.\d+)?$')

        # Prompt regardless of the global abort-on-prompts setting:
        with settings(abort_on_prompts=False):
            prompt('I seriously need an answer on this! ')

    """
    handle_prompt_abort("a user-specified prompt() call")
    # Store previous env value for later display, if necessary
    if key:
        previous_value = env.get(key)
    # Set up default display
    default_str = ""
    if default != '':
        default_str = " [%s] " % str(default).strip()
    else:
        default_str = " "
    # Construct full prompt string
    prompt_str = text.strip() + default_str
    # Loop until we pass validation
    value = None
    while value is None:
        # Get input
        value = raw_input(prompt_str) or default
        # Handle validation
        if validate:
            # Callable
            if callable(validate):
                # Callable validate() must raise an exception if validation
                # fails.
                try:
                    value = validate(value)
                except Exception, e:
                    # Reset value so we stay in the loop
                    value = None
                    print("Validation failed for the following reason:")
                    print(indent(e.message) + "\n")
            # String / regex must match and will be empty if validation fails.
            else:
                # Need to transform regex into full-matching one if it's not.
                if not validate.startswith('^'):
                    validate = r'^' + validate
                if not validate.endswith('$'):
                    validate += r'$'
                result = re.findall(validate, value)
                if not result:
                    print("Regular expression validation failed: '%s' does not match '%s'\n" % (value, validate))
                    # Reset value so we stay in the loop
                    value = None
    # At this point, value must be valid, so update env if necessary
    if key:
        env[key] = value
    # Print warning if we overwrote some other value
    if key and previous_value is not None and previous_value != value:
        warn("overwrote previous env variable '%s'; used to be '%s', is now '%s'." % (
            key, previous_value, value
        ))
    # And return the value, too, just in case someone finds that useful.
    return value


@needs_host
def put(local_path=None, remote_path=None, use_sudo=False,
    mirror_local_mode=False, mode=None):
    """
    Upload one or more files to a remote host.

    `~fabric.operations.put` returns an iterable containing the absolute file
    paths of all remote files uploaded. This iterable also exhibits a
    ``.failed`` attribute containing any local file paths which failed to
    upload (and may thus be used as a boolean test.) You may also check
    ``.succeeded`` which is equivalent to ``not .failed``.

    ``local_path`` may be a relative or absolute local file or directory path,
    and may contain shell-style wildcards, as understood by the Python ``glob``
    module.  Tilde expansion (as implemented by ``os.path.expanduser``) is also
    performed.

    ``local_path`` may alternately be a file-like object, such as the result of
    ``open('path')`` or a ``StringIO`` instance.

    .. note::
        In this case, `~fabric.operations.put` will attempt to read the entire
        contents of the file-like object by rewinding it using ``seek`` (and
        will use ``tell`` afterwards to preserve the previous file position).

    .. note::
        Use of a file-like object in `~fabric.operations.put`'s ``local_path``
        argument will cause a temporary file to be utilized due to limitations
        in our SSH layer's API.

    ``remote_path`` may also be a relative or absolute location, but applied to
    the remote host. Relative paths are relative to the remote user's home
    directory, but tilde expansion (e.g. ``~/.ssh/``) will also be performed if
    necessary.

    An empty string, in either path argument, will be replaced by the
    appropriate end's current working directory.

    While the SFTP protocol (which `put` uses) has no direct ability to upload
    files to locations not owned by the connecting user, you may specify
    ``use_sudo=True`` to work around this. When set, this setting causes `put`
    to upload the local files to a temporary location on the remote end, and
    then use `sudo` to move them to ``remote_path``.

    In some use cases, it is desirable to force a newly uploaded file to match
    the mode of its local counterpart (such as when uploading executable
    scripts). To do this, specify ``mirror_local_mode=True``.

    Alternately, you may use the ``mode`` kwarg to specify an exact mode, in
    the same vein as ``os.chmod`` or the Unix ``chmod`` command.

    `~fabric.operations.put` will honor `~fabric.context_managers.cd`, so
    relative values in ``remote_path`` will be prepended by the current remote
    working directory, if applicable. Thus, for example, the below snippet
    would attempt to upload to ``/tmp/files/test.txt`` instead of
    ``~/files/test.txt``::

        with cd('/tmp'):
            put('/path/to/local/test.txt', 'files')

    Use of `~fabric.context_managers.lcd` will affect ``local_path`` in the
    same manner.

    Examples::

        put('bin/project.zip', '/tmp/project.zip')
        put('*.py', 'cgi-bin/')
        put('index.html', 'index.html', mode=0755)

    .. note::
        If a file-like object such as StringIO has a ``name`` attribute, that
        will be used in Fabric's printed output instead of the default
        ``<file obj>``
    .. versionchanged:: 1.0
        Now honors the remote working directory as manipulated by
        `~fabric.context_managers.cd`, and the local working directory as
        manipulated by `~fabric.context_managers.lcd`.
    .. versionchanged:: 1.0
        Now allows file-like objects in the ``local_path`` argument.
    .. versionchanged:: 1.0
        Directories may be specified in the ``local_path`` argument and will
        trigger recursive uploads.
    .. versionchanged:: 1.0
        Return value is now an iterable of uploaded remote file paths which
        also exhibits the ``.failed`` and ``.succeeded`` attributes.
    .. versionchanged:: 1.5
        Allow a ``name`` attribute on file-like objects for log output
    """
    # Handle empty local path
    local_path = local_path or os.getcwd()

    # Test whether local_path is a path or a file-like object
    local_is_path = not (hasattr(local_path, 'read') \
        and callable(local_path.read))

    ftp = SFTP(env.host_string)

    with closing(ftp) as ftp:
        home = ftp.normalize('.')

        # Empty remote path implies cwd
        remote_path = remote_path or home

        # Expand tildes
        if remote_path.startswith('~'):
            remote_path = remote_path.replace('~', home, 1)

        # Honor cd() (assumes Unix style file paths on remote end)
        if not os.path.isabs(remote_path) and env.get('cwd'):
            remote_path = env.cwd.rstrip('/') + '/' + remote_path

        if local_is_path:
            # Expand local paths
            local_path = os.path.expanduser(local_path)
            # Honor lcd() where it makes sense
            if not os.path.isabs(local_path) and env.lcwd:
                local_path = os.path.join(env.lcwd, local_path)

            # Glob local path
            names = glob(local_path)
        else:
            names = [local_path]

        # Make sure local arg exists
        if local_is_path and not names:
            err = "'%s' is not a valid local path or glob." % local_path
            raise ValueError(err)

        # Sanity check and wierd cases
        if ftp.exists(remote_path):
            if local_is_path and len(names) != 1 and not ftp.isdir(remote_path):
                raise ValueError("'%s' is not a directory" % remote_path)

        # Iterate over all given local files
        remote_paths = []
        failed_local_paths = []
        for lpath in names:
            try:
                if local_is_path and os.path.isdir(lpath):
                    p = ftp.put_dir(lpath, remote_path, use_sudo,
                        mirror_local_mode, mode)
                    remote_paths.extend(p)
                else:
                    p = ftp.put(lpath, remote_path, use_sudo, mirror_local_mode,
                        mode, local_is_path)
                    remote_paths.append(p)
            except Exception, e:
                msg = "put() encountered an exception while uploading '%s'"
                failure = lpath if local_is_path else "<StringIO>"
                failed_local_paths.append(failure)
                error(message=msg % lpath, exception=e)

        ret = _AttributeList(remote_paths)
        ret.failed = failed_local_paths
        ret.succeeded = not ret.failed
        return ret


@needs_host
def get(remote_path, local_path=None):
    """
    Download one or more files from a remote host.

    `~fabric.operations.get` returns an iterable containing the absolute paths
    to all local files downloaded, which will be empty if ``local_path`` was a
    StringIO object (see below for more on using StringIO). This object will
    also exhibit a ``.failed`` attribute containing any remote file paths which
    failed to download, and a ``.succeeded`` attribute equivalent to ``not
    .failed``.

    ``remote_path`` is the remote file or directory path to download, which may
    contain shell glob syntax, e.g. ``"/var/log/apache2/*.log"``, and will have
    tildes replaced by the remote home directory. Relative paths will be
    considered relative to the remote user's home directory, or the current
    remote working directory as manipulated by `~fabric.context_managers.cd`.
    If the remote path points to a directory, that directory will be downloaded
    recursively.

    ``local_path`` is the local file path where the downloaded file or files
    will be stored. If relative, it will honor the local current working
    directory as manipulated by `~fabric.context_managers.lcd`. It may be
    interpolated, using standard Python dict-based interpolation, with the
    following variables:

    * ``host``: The value of ``env.host_string``, eg ``myhostname`` or
      ``user@myhostname-222`` (the colon between hostname and port is turned
      into a dash to maximize filesystem compatibility)
    * ``dirname``: The directory part of the remote file path, e.g. the
      ``src/projectname`` in ``src/projectname/utils.py``.
    * ``basename``: The filename part of the remote file path, e.g. the
      ``utils.py`` in ``src/projectname/utils.py``
    * ``path``: The full remote path, e.g. ``src/projectname/utils.py``.

    .. note::
        When ``remote_path`` is an absolute directory path, only the inner
        directories will be recreated locally and passed into the above
        variables. So for example, ``get('/var/log', '%(path)s')`` would start
        writing out files like ``apache2/access.log``,
        ``postgresql/8.4/postgresql.log``, etc, in the local working directory.
        It would **not** write out e.g.  ``var/log/apache2/access.log``.

        Additionally, when downloading a single file, ``%(dirname)s`` and
        ``%(path)s`` do not make as much sense and will be empty and equivalent
        to ``%(basename)s``, respectively. Thus a call like
        ``get('/var/log/apache2/access.log', '%(path)s')`` will save a local
        file named ``access.log``, not ``var/log/apache2/access.log``.

        This behavior is intended to be consistent with the command-line
        ``scp`` program.

    If left blank, ``local_path`` defaults to ``"%(host)s/%(path)s"`` in order
    to be safe for multi-host invocations.

    .. warning::
        If your ``local_path`` argument does not contain ``%(host)s`` and your
        `~fabric.operations.get` call runs against multiple hosts, your local
        files will be overwritten on each successive run!

    If ``local_path`` does not make use of the above variables (i.e. if it is a
    simple, explicit file path) it will act similar to ``scp`` or ``cp``,
    overwriting pre-existing files if necessary, downloading into a directory
    if given (e.g. ``get('/path/to/remote_file.txt', 'local_directory')`` will
    create ``local_directory/remote_file.txt``) and so forth.

    ``local_path`` may alternately be a file-like object, such as the result of
    ``open('path', 'w')`` or a ``StringIO`` instance.

    .. note::
        Attempting to `get` a directory into a file-like object is not valid
        and will result in an error.

    .. note::
        This function will use ``seek`` and ``tell`` to overwrite the entire
        contents of the file-like object, in order to be consistent with the
        behavior of `~fabric.operations.put` (which also considers the entire
        file). However, unlike `~fabric.operations.put`, the file pointer will
        not be restored to its previous location, as that doesn't make as much
        sense here and/or may not even be possible.

    .. note::
        Due to how our SSH layer works, a temporary file will still be written
        to your hard disk even if you specify a file-like object such as a
        StringIO for the ``local_path`` argument. Cleanup is performed,
        however -- we just note this for users expecting straight-to-memory
        transfers. (We hope to patch our SSH layer in the future to enable true
        straight-to-memory downloads.)

    .. note::
        If a file-like object such as StringIO has a ``name`` attribute, that
        will be used in Fabric's printed output instead of the default
        ``<file obj>``

    .. versionchanged:: 1.0
        Now honors the remote working directory as manipulated by
        `~fabric.context_managers.cd`, and the local working directory as
        manipulated by `~fabric.context_managers.lcd`.
    .. versionchanged:: 1.0
        Now allows file-like objects in the ``local_path`` argument.
    .. versionchanged:: 1.0
        ``local_path`` may now contain interpolated path- and host-related
        variables.
    .. versionchanged:: 1.0
        Directories may be specified in the ``remote_path`` argument and will
        trigger recursive downloads.
    .. versionchanged:: 1.0
        Return value is now an iterable of downloaded local file paths, which
        also exhibits the ``.failed`` and ``.succeeded`` attributes.
    .. versionchanged:: 1.5
        Allow a ``name`` attribute on file-like objects for log output
    """
    # Handle empty local path / default kwarg value
    local_path = local_path or "%(host)s/%(path)s"

    # Test whether local_path is a path or a file-like object
    local_is_path = not (hasattr(local_path, 'write') \
        and callable(local_path.write))

    # Honor lcd() where it makes sense
    if local_is_path and not os.path.isabs(local_path) and env.lcwd:
        local_path = os.path.join(env.lcwd, local_path)

    ftp = SFTP(env.host_string)

    with closing(ftp) as ftp:
        home = ftp.normalize('.')
        # Expand home directory markers (tildes, etc)
        if remote_path.startswith('~'):
            remote_path = remote_path.replace('~', home, 1)
        if local_is_path:
            local_path = os.path.expanduser(local_path)

        # Honor cd() (assumes Unix style file paths on remote end)
        if not os.path.isabs(remote_path):
            # Honor cwd if it's set (usually by with cd():)
            if env.get('cwd'):
                remote_path = env.cwd.rstrip('/') + '/' + remote_path
            # Otherwise, be relative to remote home directory (SFTP server's
            # '.')
            else:
                remote_path = posixpath.join(home, remote_path)

        # Track final local destination files so we can return a list
        local_files = []
        failed_remote_files = []

        try:
            # Glob remote path
            names = ftp.glob(remote_path)

            # Handle invalid local-file-object situations
            if not local_is_path:
                if len(names) > 1 or ftp.isdir(names[0]):
                    error("[%s] %s is a glob or directory, but local_path is a file object!" % (env.host_string, remote_path))

            for remote_path in names:
                if ftp.isdir(remote_path):
                    result = ftp.get_dir(remote_path, local_path)
                    local_files.extend(result)
                else:
                    # Result here can be file contents (if not local_is_path)
                    # or final resultant file path (if local_is_path)
                    result = ftp.get(remote_path, local_path, local_is_path,
                        os.path.basename(remote_path))
                    if not local_is_path:
                        # Overwrite entire contents of local_path
                        local_path.seek(0)
                        local_path.write(result)
                    else:
                        local_files.append(result)

        except Exception, e:
            failed_remote_files.append(remote_path)
            msg = "get() encountered an exception while downloading '%s'"
            error(message=msg % remote_path, exception=e)

        ret = _AttributeList(local_files if local_is_path else [])
        ret.failed = failed_remote_files
        ret.succeeded = not ret.failed
        return ret


def _sudo_prefix_argument(argument, value):
    if value is None:
        return ""
    if str(value).isdigit():
        value = "#%s" % value
    return ' %s "%s"' % (argument, value)


def _sudo_prefix(user, group=None):
    """
    Return ``env.sudo_prefix`` with ``user``/``group`` inserted if necessary.
    """
    # Insert env.sudo_prompt into env.sudo_prefix
    prefix = env.sudo_prefix % env
    if user is not None or group is not None:
        return "%s%s%s " % (prefix,
                            _sudo_prefix_argument('-u', user),
                            _sudo_prefix_argument('-g', group))
    return prefix


def _shell_wrap(command, shell=True, sudo_prefix=None):
    """
    Conditionally wrap given command in env.shell (while honoring sudo.)
    """
    # Honor env.shell, while allowing the 'shell' kwarg to override it (at
    # least in terms of turning it off.)
    if shell and not env.use_shell:
        shell = False
    # Sudo plus space, or empty string
    if sudo_prefix is None:
        sudo_prefix = ""
    else:
        sudo_prefix += " "
    # If we're shell wrapping, prefix shell and space, escape the command and
    # then quote it. Otherwise, empty string.
    if shell:
        shell = env.shell + " "
        command = '"%s"' % _shell_escape(command)
    else:
        shell = ""
    # Resulting string should now have correct formatting
    return sudo_prefix + shell + command


def _prefix_commands(command, which):
    """
    Prefixes ``command`` with all prefixes found in ``env.command_prefixes``.

    ``env.command_prefixes`` is a list of strings which is modified by the
    `~fabric.context_managers.prefix` context manager.

    This function also handles a special-case prefix, ``cwd``, used by
    `~fabric.context_managers.cd`. The ``which`` kwarg should be a string,
    ``"local"`` or ``"remote"``, which will determine whether ``cwd`` or
    ``lcwd`` is used.
    """
    # Local prefix list (to hold env.command_prefixes + any special cases)
    prefixes = list(env.command_prefixes)
    # Handle current working directory, which gets its own special case due to
    # being a path string that gets grown/shrunk, instead of just a single
    # string or lack thereof.
    # Also place it at the front of the list, in case user is expecting another
    # prefixed command to be "in" the current working directory.
    cwd = env.cwd if which == 'remote' else env.lcwd
    if cwd:
        prefixes.insert(0, 'cd %s' % cwd)
    glue = " && "
    prefix = (glue.join(prefixes) + glue) if prefixes else ""
    return prefix + command


def _prefix_env_vars(command):
    """
    Prefixes ``command`` with any shell environment vars, e.g. ``PATH=foo ``.

    Currently, this only applies the PATH updating implemented in
    `~fabric.context_managers.path` and environment variables from
    `~fabric.context_managers.shell_env`.
    """
    env_vars = {}

    # path(): local shell env var update, appending/prepending/replacing $PATH
    path = env.path
    if path:
        if env.path_behavior == 'append':
            path = '$PATH:\"%s\" ' % path
        elif env.path_behavior == 'prepend':
            path = '\"%s\":$PATH ' % path
        elif env.path_behavior == 'replace':
            path = '\"%s\" ' % path

        env_vars['PATH'] = path

    # shell_env()
    env_vars.update(env.shell_env)

    if env_vars:
        exports = ' '.join('%s="%s"' % (k, _shell_escape(v))
                           for k, v in env_vars.iteritems())
        shell_env_str = 'export %s && ' % exports
    else:
        shell_env_str = ''

    return shell_env_str + command


def _execute(channel, command, pty=True, combine_stderr=None,
    invoke_shell=False, stdout=None, stderr=None, interactive=True):
    """
    Execute ``command`` over ``channel``.

    ``pty`` controls whether a pseudo-terminal is created.

    ``combine_stderr`` controls whether we call ``channel.set_combine_stderr``.
    By default, the global setting for this behavior (:ref:`env.combine_stderr
    <combine-stderr>`) is consulted, but you may specify ``True`` or ``False``
    here to override it.

    ``invoke_shell`` controls whether we use ``exec_command`` or
    ``invoke_shell`` (plus a handful of other things, such as always forcing a
    pty.)

    ``interactive`` specifies whether we will forward stdin to running processes 
    or not. Setting it to false speeds up the read-loop.

    Returns a three-tuple of (``stdout``, ``stderr``, ``status``), where
    ``stdout``/``stderr`` are captured output strings and ``status`` is the
    program's return code, if applicable.
    """
    # stdout/stderr redirection
    stdout = stdout or sys.stdout
    stderr = stderr or sys.stderr

    with char_buffered(sys.stdin):
        # Combine stdout and stderr to get around oddball mixing issues
        if combine_stderr is None:
            combine_stderr = env.combine_stderr
        channel.set_combine_stderr(combine_stderr)

        # Assume pty use, and allow overriding of this either via kwarg or env
        # var.  (invoke_shell always wants a pty no matter what.)
        using_pty = True
        if not invoke_shell and (not pty or not env.always_use_pty):
            using_pty = False
        # Request pty with size params (default to 80x24, obtain real
        # parameters if on POSIX platform)
        if using_pty:
            rows, cols = _pty_size()
            channel.get_pty(width=cols, height=rows)

        # Use SSH agent forwarding from 'ssh' if enabled by user
        config_agent = ssh_config().get('forwardagent', 'no').lower() == 'yes'
        forward = None
        if env.forward_agent or config_agent:
            forward = ssh.agent.AgentRequestHandler(channel)

        # Kick off remote command
        if invoke_shell:
            channel.invoke_shell()
            if command:
                channel.sendall(command + "\n")
        else:
            channel.exec_command(command)

        # Init stdout, stderr capturing. Must use lists instead of strings as
        # strings are immutable and we're using these as pass-by-reference
        stdout_buf, stderr_buf = [], []
        if invoke_shell or not interactive:
            stdout_buf = stderr_buf = None

        workers = [
            ThreadHandler('out', output_loop, channel, "recv",
                capture=stdout_buf, stream=stdout),
            ThreadHandler('err', output_loop, channel, "recv_stderr",
                capture=stderr_buf, stream=stderr) ]
            
        if interactive:
            workers.append(ThreadHandler('in', input_loop, channel, using_pty))

        while True:
            if channel.exit_status_ready():
                break
            else:
                for worker in workers:
                    e = worker.exception
                    if e:
                        raise e[0], e[1], e[2]
            time.sleep(ssh.io_sleep)

        # Obtain exit code of remote program now that we're done.
        status = channel.recv_exit_status()

        # Wait for threads to exit so we aren't left with stale threads
        for worker in workers:
            worker.thread.join()

        # Close channel
        channel.close()
        # Close any agent forward proxies
        if forward is not None:
            forward.close()

        # Update stdout/stderr with captured values if applicable
        if not (invoke_shell or not interactive):
            stdout_buf = ''.join(stdout_buf).strip()
            stderr_buf = ''.join(stderr_buf).strip()

        # Tie off "loose" output by printing a newline. Helps to ensure any
        # following print()s aren't on the same line as a trailing line prefix
        # or similar. However, don't add an extra newline if we've already
        # ended up with one, as that adds a entire blank line instead.
        if output.running \
            and (output.stdout and stdout_buf and not stdout_buf.endswith("\n")) \
            or (output.stderr and stderr_buf and not stderr_buf.endswith("\n")):
            print("")

        return stdout_buf, stderr_buf, status


@needs_host
def open_shell(command=None):
    """
    Invoke a fully interactive shell on the remote end.

    If ``command`` is given, it will be sent down the pipe before handing
    control over to the invoking user.

    This function is most useful for when you need to interact with a heavily
    shell-based command or series of commands, such as when debugging or when
    fully interactive recovery is required upon remote program failure.

    It should be considered an easy way to work an interactive shell session
    into the middle of a Fabric script and is *not* a drop-in replacement for
    `~fabric.operations.run`, which is also capable of interacting with the
    remote end (albeit only while its given command is executing) and has much
    stronger programmatic abilities such as error handling and stdout/stderr
    capture.

    Specifically, `~fabric.operations.open_shell` provides a better interactive
    experience than `~fabric.operations.run`, but use of a full remote shell
    prevents Fabric from determining whether programs run within the shell have
    failed, and pollutes the stdout/stderr stream with shell output such as
    login banners, prompts and echoed stdin.

    Thus, this function does not have a return value and will not trigger
    Fabric's failure handling if any remote programs result in errors.

    .. versionadded:: 1.0
    """
    _execute(default_channel(), command, True, True, True)


@contextmanager
def _noop():
    yield


def _run_command(command, shell=True, pty=True, combine_stderr=True,
    sudo=False, user=None, quiet=False, warn_only=False, stdout=None,
<<<<<<< HEAD
    stderr=None, interactive=True):
=======
    stderr=None, group=None):
>>>>>>> 77afae36
    """
    Underpinnings of `run` and `sudo`. See their docstrings for more info.
    """
    manager = _noop
    if warn_only:
        manager = warn_only_manager
    # Quiet's behavior is a superset of warn_only's, so it wins.
    if quiet:
        manager = quiet_manager
    with manager():
        # Set up new var so original argument can be displayed verbatim later.
        given_command = command
        # Handle context manager modifications, and shell wrapping
        wrapped_command = _shell_wrap(
            _prefix_commands(_prefix_env_vars(command), 'remote'),
            shell,
            _sudo_prefix(user, group) if sudo else None
        )
        # Execute info line
        which = 'sudo' if sudo else 'run'
        if output.debug:
            print("[%s] %s: %s" % (env.host_string, which, wrapped_command))
        elif output.running:
            print("[%s] %s: %s" % (env.host_string, which, given_command))

        # Actual execution, stdin/stdout/stderr handling, and termination
        result_stdout, result_stderr, status = _execute(default_channel(), 
            wrapped_command, pty=pty, combine_stderr=combine_stderr,
            stdout=stdout, stderr=stderr, interactive=interactive)

        # Assemble output string
        out = _AttributeString(result_stdout)
        err = _AttributeString(result_stderr)

        # Error handling
        out.failed = False
        out.command = given_command
        out.real_command = wrapped_command
        if status != 0:
            out.failed = True
            msg = "%s() received nonzero return code %s while executing" % (
                which, status
            )
            if env.warn_only:
                msg += " '%s'!" % given_command
            else:
                msg += "!\n\nRequested: %s\nExecuted: %s" % (
                    given_command, wrapped_command
                )
            error(message=msg, stdout=out, stderr=err)

        # Attach return code to output string so users who have set things to
        # warn only, can inspect the error code.
        out.return_code = status

        # Convenience mirror of .failed
        out.succeeded = not out.failed

        # Attach stderr for anyone interested in that.
        out.stderr = err

        return out


@needs_host
def run(command, shell=True, pty=True, combine_stderr=None, quiet=False,
    warn_only=False, stdout=None, stderr=None, interactive = True):
    """
    Run a shell command on a remote host.

    If ``shell`` is True (the default), `run` will execute the given command
    string via a shell interpreter, the value of which may be controlled by
    setting ``env.shell`` (defaulting to something similar to ``/bin/bash -l -c
    "<command>"``.) Any double-quote (``"``) or dollar-sign (``$``) characters
    in ``command`` will be automatically escaped when ``shell`` is True.

    `run` will return the result of the remote program's stdout as a single
    (likely multiline) string. This string will exhibit ``failed`` and
    ``succeeded`` boolean attributes specifying whether the command failed or
    succeeded, and will also include the return code as the ``return_code``
    attribute. Furthermore, it includes a copy of the requested & actual
    command strings executed, as ``.command`` and ``.real_command``,
    respectively.

    Any text entered in your local terminal will be forwarded to the remote
    program as it runs, thus allowing you to interact with password or other
    prompts naturally. For more on how this works, see
    :doc:`/usage/interactivity`.

    You may pass ``pty=False`` to forego creation of a pseudo-terminal on the
    remote end in case the presence of one causes problems for the command in
    question. However, this will force Fabric itself to echo any  and all input
    you type while the command is running, including sensitive passwords. (With
    ``pty=True``, the remote pseudo-terminal will echo for you, and will
    intelligently handle password-style prompts.) See :ref:`pseudottys` for
    details.

    Similarly, if you need to programmatically examine the stderr stream of the
    remote program (exhibited as the ``stderr`` attribute on this function's
    return value), you may set ``combine_stderr=False``. Doing so has a high
    chance of causing garbled output to appear on your terminal (though the
    resulting strings returned by `~fabric.operations.run` will be properly
    separated). For more info, please read :ref:`combine_streams`.

    To ignore non-zero return codes, specify ``warn_only=True``. To both ignore
    non-zero return codes *and* force a command to run silently, specify
    ``quiet=True``.

    To override which local streams are used to display remote stdout and/or
    stderr, specify ``stdout`` or ``stderr``. (By default, the regular
    ``sys.stdout`` and ``sys.stderr`` Python stream objects are used.)

    For example, ``run("command", stderr=sys.stdout)`` would print the remote
    standard error to the local standard out, while preserving it as its own
    distinct attribute on the return value (as per above.) Alternately, you
    could even provide your own stream objects or loggers, e.g. ``myout =
    StringIO(); run("command, stdout=myout)``.

    Examples::

        run("ls /var/www/")
        run("ls /home/myuser", shell=False)
        output = run('ls /var/www/site1')

    .. versionadded:: 1.0
        The ``succeeded`` and ``stderr`` return value attributes, the
        ``combine_stderr`` kwarg, and interactive behavior.

    .. versionchanged:: 1.0
        The default value of ``pty`` is now ``True``.

    .. versionchanged:: 1.0.2
        The default value of ``combine_stderr`` is now ``None`` instead of
        ``True``. However, the default *behavior* is unchanged, as the global
        setting is still ``True``.

    .. versionadded:: 1.5
        The ``quiet``, ``warn_only``, ``stdout`` and ``stderr`` kwargs.

    .. versionadded:: 1.5
        The return value attributes ``.command`` and ``.real_command``.
    """
    return _run_command(command, shell, pty, combine_stderr, quiet=quiet,
        warn_only=warn_only, stdout=stdout, stderr=stderr, 
        interactive=interactive)


@needs_host
def sudo(command, shell=True, pty=True, combine_stderr=None, user=None,
         quiet=False, warn_only=False, stdout=None, stderr=None, group=None):
    """
    Run a shell command on a remote host, with superuser privileges.

    `sudo` is identical in every way to `run`, except that it will always wrap
    the given ``command`` in a call to the ``sudo`` program to provide
    superuser privileges.

    `sudo` accepts additional ``user`` and ``group`` arguments, which are
    passed to ``sudo`` and allow you to run as some user and/or group other
    than root.  On most systems, the ``sudo`` program can take a string
    username/group or an integer userid/groupid (uid/gid); ``user`` and
    ``group`` may likewise be strings or integers.

    You may set :ref:`env.sudo_user <sudo_user>` at module level or via
    `~fabric.context_managers.settings` if you want multiple ``sudo`` calls to
    have the same ``user`` value. An explicit ``user`` argument will, of
    course, override this global setting.

    Examples::

        sudo("~/install_script.py")
        sudo("mkdir /var/www/new_docroot", user="www-data")
        sudo("ls /home/jdoe", user=1001)
        result = sudo("ls /tmp/")
        with settings(sudo_user='mysql'):
            sudo("whoami") # prints 'mysql'

    .. versionchanged:: 1.0
        See the changed and added notes for `~fabric.operations.run`.

    .. versionchanged:: 1.5
        Now honors :ref:`env.sudo_user <sudo_user>`.

    .. versionadded:: 1.5
        The ``quiet``, ``warn_only``, ``stdout`` and ``stderr`` kwargs.

    .. versionadded:: 1.5
        The return value attributes ``.command`` and ``.real_command``.
    """
    return _run_command(
        command, shell, pty, combine_stderr, sudo=True,
        user=user if user else env.sudo_user,
        group=group, quiet=quiet,
        warn_only=warn_only, stdout=stdout, stderr=stderr)


def local(command, capture=False, shell=None):
    """
    Run a command on the local system.

    `local` is simply a convenience wrapper around the use of the builtin
    Python ``subprocess`` module with ``shell=True`` activated. If you need to
    do anything special, consider using the ``subprocess`` module directly.

    ``shell`` is passed directly to `subprocess.Popen
    <http://docs.python.org/library/subprocess.html#subprocess.Popen>`_'s
    ``execute`` argument (which determines the local shell to use.)  As per the
    linked documentation, on Unix the default behavior is to use ``/bin/sh``,
    so this option is useful for setting that value to e.g.  ``/bin/bash``.
    
    `local` is not currently capable of simultaneously printing and
    capturing output, as `~fabric.operations.run`/`~fabric.operations.sudo`
    do. The ``capture`` kwarg allows you to switch between printing and
    capturing as necessary, and defaults to ``False``.

    When ``capture=False``, the local subprocess' stdout and stderr streams are
    hooked up directly to your terminal, though you may use the global
    :doc:`output controls </usage/output_controls>` ``output.stdout`` and
    ``output.stderr`` to hide one or both if desired. In this mode,
    `~fabric.operations.local` returns None.

    When ``capture=True``, this function will return the contents of the
    command's stdout as a string-like object; as with `~fabric.operations.run`
    and `~fabric.operations.sudo`, this return value exhibits the
    ``return_code``, ``stderr``, ``failed`` and ``succeeded`` attributes. See
    `run` for details.
    
    `~fabric.operations.local` will honor the `~fabric.context_managers.lcd`
    context manager, allowing you to control its current working directory
    independently of the remote end (which honors
    `~fabric.context_managers.cd`).

    .. versionchanged:: 1.0
        Added the ``succeeded`` and ``stderr`` attributes.
    .. versionchanged:: 1.0
        Now honors the `~fabric.context_managers.lcd` context manager.
    .. versionchanged:: 1.0
        Changed the default value of ``capture`` from ``True`` to ``False``.
    """
    given_command = command
    # Apply cd(), path() etc
    wrapped_command = _prefix_commands(_prefix_env_vars(command), 'local')
    if output.debug:
        print("[localhost] local: %s" % (wrapped_command))
    elif output.running:
        print("[localhost] local: " + given_command)
    # Tie in to global output controls as best we can; our capture argument
    # takes precedence over the output settings.
    dev_null = None
    if capture:
        out_stream = subprocess.PIPE
        err_stream = subprocess.PIPE
    else:
        dev_null = open(os.devnull, 'w+')
        # Non-captured, hidden streams are discarded.
        out_stream = None if output.stdout else dev_null
        err_stream = None if output.stderr else dev_null
    try:
        cmd_arg = wrapped_command if win32 else [wrapped_command]
        if shell is not None:
            p = subprocess.Popen(cmd_arg, shell=True, stdout=out_stream,
                                 stderr=err_stream, executable=shell)
        else:
            p = subprocess.Popen(cmd_arg, shell=True, stdout=out_stream,
                                 stderr=err_stream)
        (stdout, stderr) = p.communicate()
    finally:
        if dev_null is not None:
            dev_null.close()
    # Handle error condition (deal with stdout being None, too)
    out = _AttributeString(stdout.strip() if stdout else "")
    err = _AttributeString(stderr.strip() if stderr else "")
    out.failed = False
    out.return_code = p.returncode
    out.stderr = err
    if p.returncode != 0:
        out.failed = True
        msg = "local() encountered an error (return code %s) while executing '%s'" % (p.returncode, command)
        error(message=msg, stdout=out, stderr=err)
    out.succeeded = not out.failed
    # If we were capturing, this will be a string; otherwise it will be None.
    return out


@needs_host
def reboot(wait=120):
    """
    Reboot the remote system.

    Will temporarily tweak Fabric's reconnection settings (:ref:`timeout` and
    :ref:`connection-attempts`) to ensure that reconnection does not give up
    for at least ``wait`` seconds.

    .. note::
        As of Fabric 1.4, the ability to reconnect partway through a session no
        longer requires use of internal APIs.  While we are not officially
        deprecating this function, adding more features to it will not be a
        priority.

        Users who want greater control
        are encouraged to check out this function's (6 lines long, well
        commented) source code and write their own adaptation using different
        timeout/attempt values or additional logic.

    .. versionadded:: 0.9.2
    .. versionchanged:: 1.4
        Changed the ``wait`` kwarg to be optional, and refactored to leverage
        the new reconnection functionality; it may not actually have to wait
        for ``wait`` seconds before reconnecting.
    """
    # Shorter timeout for a more granular cycle than the default.
    timeout = 5
    # Use 'wait' as max total wait time
    attempts = int(round(wait / float(timeout)))
    # Don't bleed settings, since this is supposed to be self-contained.
    # User adaptations will probably want to drop the "with settings()" and
    # just have globally set timeout/attempts values.
    with settings(
        hide('running'),
        timeout=timeout,
        connection_attempts=attempts
    ):
        sudo('reboot')
        # Try to make sure we don't slip in before pre-reboot lockdown
        time.sleep(5)
        # This is actually an internal-ish API call, but users can simply drop
        # it in real fabfile use -- the next run/sudo/put/get/etc call will
        # automatically trigger a reconnect.
        # We use it here to force the reconnect while this function is still in
        # control and has the above timeout settings enabled.
        connections.connect(env.host_string)
    # At this point we should be reconnected to the newly rebooted server.<|MERGE_RESOLUTION|>--- conflicted
+++ resolved
@@ -850,11 +850,7 @@
 
 def _run_command(command, shell=True, pty=True, combine_stderr=True,
     sudo=False, user=None, quiet=False, warn_only=False, stdout=None,
-<<<<<<< HEAD
-    stderr=None, interactive=True):
-=======
     stderr=None, group=None):
->>>>>>> 77afae36
     """
     Underpinnings of `run` and `sudo`. See their docstrings for more info.
     """
@@ -883,7 +879,7 @@
         # Actual execution, stdin/stdout/stderr handling, and termination
         result_stdout, result_stderr, status = _execute(default_channel(), 
             wrapped_command, pty=pty, combine_stderr=combine_stderr,
-            stdout=stdout, stderr=stderr, interactive=interactive)
+            stdout=stdout, stderr=stderr)
 
         # Assemble output string
         out = _AttributeString(result_stdout)
