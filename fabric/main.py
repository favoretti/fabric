--- conflicted
+++ resolved
@@ -317,15 +317,9 @@
             cmd, argstr = cmd.split(':', 1)
             for pair in _escape_split(',', argstr):
                 k, _, v = pair.partition('=')
-<<<<<<< HEAD
-                if v:
+                if _:
                     # Catch, interpret host/hosts/role/roles/exclude_hosts kwargs
                     if k in ['host', 'hosts', 'role', 'roles','exclude_hosts']:
-=======
-                if _:
-                    # Catch, interpret host/hosts/role/roles kwargs
-                    if k in ['host', 'hosts', 'role', 'roles']:
->>>>>>> 9f3c14b6
                         if k == 'host':
                             hosts = [v.strip()]
                         elif k == 'hosts':
@@ -372,16 +366,13 @@
             value = value()
         role_hosts += value
 
-    merged_list = list(set(hosts + role_hosts))
+    # deduped combo of hosts and role_hosts
+    merged_list = list(set(_clean_hosts(hosts + role_hosts)))
     for exclude_host in exclude:
         if exclude_host in merged_list:
             merged_list.remove(exclude_host)
 
-    # Return deduped combo of hosts and role_hosts
-<<<<<<< HEAD
     return merged_list
-=======
-    return list(set(_clean_hosts(hosts + role_hosts)))
 
 
 def _clean_hosts(host_list):
@@ -389,7 +380,6 @@
     Clean host strings to ensure no trailing whitespace, etc.
     """
     return [host.strip() for host in host_list]
->>>>>>> 9f3c14b6
 
 
 def get_hosts(command, cli_hosts, cli_roles, cli_exclude_hosts):
