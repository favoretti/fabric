--- conflicted
+++ resolved
@@ -59,32 +59,7 @@
     """
     Attempt to locate a fabfile, either explicitly or by searching parent dirs.
 
-<<<<<<< HEAD
-    Uses the value of ``env.fabfile``, which defaults to ``fabfile``,
-    as the target of the search. This may be overridden on the command line or
-    in a ``.fabricrc`` file.
-
-    If ``env.fabfile`` contains path elements other than a filename (e.g.
-    ``../fabfile.py`` or ``dir1/dir2/other.py``) it will be treated as a file
-    path and directly checked for existence without any sort of searching. When
-    in this mode, tile-expansion will be applied, so one may refer to e.g.
-    ``~/special_fabfile.py``.
-
-    Either way, `find_fabfile` will return an absolute path if a file is found,
-    or None otherwise.
-
-    If ``env.fabfile`` does not end with ``.py``, this function will search
-    for both the literal value of ``env.fabfile`` **and** that value suffixed
-    with ``.py``. Thus, by default, it will be capable of locating a
-    file/module named ``fabfile.py``, or a directory/package named ``fabfile``.
-
-    In this situation, the explicitly given name is searched for first,
-    followed by the suffixed version; this search is breadth-first, meaning it
-    will attempt to find both versions in the current directory before
-    traveling upwards.
-=======
     Usage docs are in docs/usage/fabfiles.rst, in "Fabfile discovery."
->>>>>>> 652b430a
     """
     # Obtain env value
     names = [state.env.fabfile]
