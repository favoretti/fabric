--- conflicted
+++ resolved
@@ -565,17 +565,11 @@
             state.output[key] = False
 
 
-<<<<<<< HEAD
-=======
-from fabric.tasks import _parallel_tasks
-
-
 def show_commands(docstring, format):
     print("\n".join(list_commands(docstring, format)))
     sys.exit(0)
 
 
->>>>>>> 6b0558ec
 def main():
     """
     Main command-line execution loop.
