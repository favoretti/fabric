--- conflicted
+++ resolved
@@ -37,13 +37,8 @@
     url='http://fabfile.org',
     packages=find_packages(),
     test_suite='nose.collector',
-<<<<<<< HEAD
-    tests_require=['nose', 'fudge'],
-    install_requires=['paramiko>=1.7.6'],
-=======
     tests_require=['nose', 'fudge<1.0'],
     install_requires=['ssh>=1.7.12'],
->>>>>>> fe208266
     entry_points={
         'console_scripts': [
             'fab = fabric.main:main',
