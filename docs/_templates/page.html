--- conflicted
+++ resolved
@@ -2,17 +2,8 @@
 {% block body %}
 <div class="admonition note">
     <p class="first admonition-title">Please note</p>
-<<<<<<< HEAD
-    <p>This documentation is for the <strong>latest stable
-    (0.9.2)</strong> release of Fabric. To view documentation for the
-    <strong>in-development (1.0)</strong> version, please click
-    <a href="/1.0/">here</a>.</p>
-    <p class="last" style="font-size: 75%;">Previous stable
-    versions: <a href="/0.9.0/">0.9.0</a>, <a href="/0.9.1/">0.9.1</a>
-=======
     <p>This version of Fabric is <b>outdated</b>. If you're looking for the
     latest stable release, please <a href="/">click here</a>.</p>
->>>>>>> 52d96a96
 </div>
 {{ super() }}
 {% endblock %}