--- conflicted
+++ resolved
@@ -45,14 +45,8 @@
     Build docs and zip for upload to RTD
     """
     build_docs(clean='yes')
-<<<<<<< HEAD
-    remote_loc = '/var/www/docs.fabfile/%s/' % _version('short')
-    run('mkdir -p %s' % remote_loc)
-    rsync_project(remote_loc, 'docs/_build/html/', delete=True)
-=======
     v = _version('short')
     local("cd docs/_build/html && zip -r ../%s.zip ." % v)
->>>>>>> 52d96a96
 
 
 def _code_version_is_tagged():
