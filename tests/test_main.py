--- conflicted
+++ resolved
@@ -16,13 +16,8 @@
 
 def test_argument_parsing():
     for args, output in [
-<<<<<<< HEAD
-        # Basic
-        ('abc', ('abc', [], {}, [], [])),
-=======
         # Basic 
         ('abc', ('abc', [], {}, [], [], [])),
->>>>>>> b825a444
         # Arg
         ('ab:c', ('ab', ['c'], {}, [], [], [])),
         # Kwarg
@@ -30,11 +25,7 @@
         # Arg and kwarg
         ('a:b=c,d', ('a', ['d'], {'b':'c'}, [], [], [])),
         # Multiple kwargs
-<<<<<<< HEAD
-        ('a:b=c,d=e', ('a', [], {'b':'c', 'd':'e'}, [], [])),
-=======
         ('a:b=c,d=e', ('a', [], {'b':'c','d':'e'}, [], [], [])),
->>>>>>> b825a444
         # Host
         ('abc:host=foo', ('abc', [], {}, ['foo'], [], [])),
         # Hosts with single host
@@ -55,8 +46,7 @@
 
 
 def eq_hosts(command, host_list):
-<<<<<<< HEAD
-    eq_(set(get_hosts(command, [], [])), set(host_list))
+    eq_(set(get_hosts(command, [], [], [])), set(host_list))
 
 def test_order_ensured():
     """
@@ -70,8 +60,7 @@
 
     eq_(command._ensure_order, True)
     eq_hosts(command, host_list)
-    print get_hosts(command, [], [])
-    for i,h in enumerate(get_hosts(command, [], [])):
+    for i,h in enumerate(get_hosts(command, [], [], [])):
         eq_(host_list[i], h)
 
 def test_order_ensured_sorted():
@@ -89,10 +78,6 @@
     eq_(command._ensure_order, True)
     eq_(command._sorted, True)
     eq_hosts(command, sorted)
-=======
-    eq_(set(get_hosts(command, [], [], [])), set(host_list))
-    
->>>>>>> b825a444
 
 def test_hosts_decorator_by_itself():
     """
@@ -216,19 +201,11 @@
     def command():
         pass
     eq_hosts(command, ['bar'])
-    assert 'foo' not in get_hosts(command, [], [])
-
-
-<<<<<<< HEAD
-@with_patched_state_env({'hosts': [' foo ', 'bar '], 'roles': []})
-=======
-@with_patched_object(
-    'fabric.state', 'env', {'hosts': [' foo ', 'bar '], 'roles': [],
-        'exclude_hosts':[],
-        
-        }
-)
->>>>>>> b825a444
+    assert 'foo' not in get_hosts(command, [], [], [])
+
+
+@with_patched_state_env({'hosts': [' foo ', 'bar '], 'roles': [],
+        'exclude_hosts':[]})
 def test_hosts_stripped_env_hosts():
     """
     Make sure hosts defined in env.hosts are cleaned of extra spaces
